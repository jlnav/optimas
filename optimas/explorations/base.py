--- conflicted
+++ resolved
@@ -1,11 +1,8 @@
 """Contains the definition of the base Exploration class."""
 
 import os
-<<<<<<< HEAD
+import glob
 import json
-=======
-import glob
->>>>>>> 24d559e1
 from typing import Optional, Union
 
 import numpy as np
@@ -316,7 +313,6 @@
             'user': {
                 'async_return': self.run_async
             }
-<<<<<<< HEAD
         }
 
     def _save_generator_parameters(self):
@@ -341,23 +337,4 @@
             os.makedirs(main_dir)
         file_path = os.path.join(main_dir, 'generator_parameters.json')
         with open(file_path, 'w') as file:
-            file.write(json.dumps(params))
-
-    def _reset_libensemble(self) -> None:
-        """Reset the state of libEnsemble.
-
-        After calling `libE`, some libEnsemble attributes do not come back to
-        their original states. This leads to issues if another `Exploration`
-        run is launched within the same script. This method resets the
-        necessary libEnsemble attributes to their original state.
-        """
-        if Resources.resources is not None:
-            del Resources.resources
-            Resources.resources = None
-        if Executor.executor is not None:
-            del Executor.executor
-            Executor.executor = None
-        LogConfig.config.logger_set = False
-=======
-        }
->>>>>>> 24d559e1
+            file.write(json.dumps(params))