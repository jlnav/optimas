--- conflicted
+++ resolved
@@ -316,12 +316,9 @@
     def _create_alloc_specs(self) -> None:
         """Create exploration alloc_specs."""
         self.alloc_specs = {
-<<<<<<< HEAD
-            'alloc_f': only_persistent_gens,
-            'out': [('given_back', bool)],
-            'user': {
-                'async_return': self.run_async
-            }
+            "alloc_f": only_persistent_gens,
+            "out": [("given_back", bool)],
+            "user": {"async_return": self.run_async},
         }
 
     def _save_generator_parameters(self):
@@ -347,10 +344,4 @@
             os.makedirs(main_dir)
         file_path = os.path.join(main_dir, 'generator_parameters.json')
         with open(file_path, 'w') as file:
-            file.write(json.dumps(params))
-=======
-            "alloc_f": only_persistent_gens,
-            "out": [("given_back", bool)],
-            "user": {"async_return": self.run_async},
-        }
->>>>>>> afda164f
+            file.write(json.dumps(params))