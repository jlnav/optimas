--- conflicted
+++ resolved
@@ -22,11 +22,7 @@
     'Programming Language :: Python :: 3.11',
 ]
 dependencies = [
-<<<<<<< HEAD
-    'libensemble >= 1.3.0',
-=======
-    'libensemble @ git+https://github.com/Libensemble/libensemble@feature/asktell_gens',
->>>>>>> dd62c068
+    'libensemble @ git+https://github.com/Libensemble/libensemble@experimental/jlnav_plus_shuds_asktell',
     'jinja2',
     'pandas',
     'mpi4py',
