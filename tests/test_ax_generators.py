import threading

import numpy as np
from ax.service.ax_client import AxClient, ObjectiveProperties
from ax.utils.measurement.synthetic_functions import hartmann6

from optimas.explorations import Exploration
from optimas.generators import (
    AxSingleFidelityGenerator,
    AxMultiFidelityGenerator,
    AxMultitaskGenerator,
    AxClientGenerator,
)
from optimas.evaluators import FunctionEvaluator, MultitaskEvaluator
from optimas.core import VaryingParameter, Objective, Task, Parameter


# Some tests will use threading (instead of multiprocessing) to be able to
# trigger failed trials based on a global counter.
threadLock = threading.Lock()
trial_count = 0
trials_to_fail = []


def eval_func_sf(input_params, output_params):
<<<<<<< HEAD
    """Evaluation function for single-fidelity test.

    This function can trigger a failed evaluation by not filling in the
    output parameters.
    """
    global trial_count
    global trials_to_fail
    with threadLock:
        trial_count += 1
        x0 = input_params["x0"]
        x1 = input_params["x1"]
        result = -(x0 + 10 * np.cos(x0)) * (x1 + 5 * np.cos(x1))
        if trial_count - 1 not in trials_to_fail:
            output_params["f"] = result
=======
    """Evaluation function for single-fidelity test"""
    x0 = input_params["x0"]
    x1 = input_params["x1"]
    result = -(x0 + 10 * np.cos(x0)) * (x1 + 5 * np.cos(x1))
    output_params["f"] = result
    if "p1" in output_params.dtype.names:
        output_params["p1"] = x0**2
>>>>>>> c354790b


def eval_func_sf_moo(input_params, output_params):
    """Evaluation function for multi-objective single-fidelity test.

    This function can trigger a failed evaluation by not filling in the
    output parameters.
    """
    global trial_count
    global trials_to_fail
    with threadLock:
        trial_count += 1
        x0 = input_params["x0"]
        x1 = input_params["x1"]
        result = -(x0 + 10 * np.cos(x0)) * (x1 + 5 * np.cos(x1))
        if trial_count - 1 not in trials_to_fail:
            output_params["f"] = result
            output_params["f2"] = result * 2


def eval_func_mf(input_params, output_params):
<<<<<<< HEAD
    """Evaluation function for multifidelity test.

    This function can trigger a failed evaluation by not filling in the
    output parameters.
    """
    global trial_count
    global trials_to_fail
    with threadLock:
        trial_count += 1
        x0 = input_params["x0"]
        x1 = input_params["x1"]
        resolution = input_params["res"]
        result = -(
            (x0 + 10 * np.cos(x0 + 0.1 * resolution))
            * (x1 + 5 * np.cos(x1 - 0.2 * resolution))
        )
        if trial_count - 1 not in trials_to_fail:
            output_params["f"] = result
=======
    """Evaluation function for multifidelity test"""
    x0 = input_params["x0"]
    x1 = input_params["x1"]
    resolution = input_params["res"]
    result = -(
        (x0 + 10 * np.cos(x0 + 0.1 * resolution))
        * (x1 + 5 * np.cos(x1 - 0.2 * resolution))
    )
    output_params["f"] = result
    if "p1" in output_params.dtype.names:
        output_params["p1"] = x0**2
>>>>>>> c354790b


def eval_func_ax_client(input_params, output_params):
    """Evaluation function for the AxClient test.

    This function can trigger a failed evaluation by not filling in the
    output parameters.
    """
    global trial_count
    global trials_to_fail
    with threadLock:
        trial_count += 1
        x = np.array([input_params.get(f"x{i+1}") for i in range(6)])
        if trial_count - 1 not in trials_to_fail:
            output_params["hartmann6"] = hartmann6(x)
            output_params["l2norm"] = np.sqrt((x**2).sum())


def eval_func_task_1(input_params, output_params):
    """Evaluation function for task1 in multitask test"""
    x0 = input_params["x0"]
    x1 = input_params["x1"]
    result = -(x0 + 10 * np.cos(x0)) * (x1 + 5 * np.cos(x1))
    output_params["f"] = result


def eval_func_task_2(input_params, output_params):
    """Evaluation function for task1 in multitask test"""
    x0 = input_params["x0"]
    x1 = input_params["x1"]
    result = -0.5 * (x0 + 10 * np.cos(x0)) * (x1 + 5 * np.cos(x1))
    output_params["f"] = result


def check_run_ax_service(ax_client, gen, exploration, n_failed_expected):
    # Check that the generator has been updated and that the failed trials are
    # accounted.
    assert gen.n_evaluated_trials == exploration.history.shape[0]
    assert gen.n_failed_trials == n_failed_expected
    assert gen.n_completed_trials == gen.n_evaluated_trials - n_failed_expected
    ax_trials = ax_client.get_trials_data_frame()
    assert (ax_trials.trial_status == "ABANDONED").sum() == n_failed_expected
    np.testing.assert_array_equal(
        exploration.history.trial_status == "FAILED",
        ax_trials.trial_status == "ABANDONED",
    )

    # Check that the original ax client has been updated.
    n_ax_trials = ax_trials.shape[0]
    assert n_ax_trials == exploration.history.shape[0]


def test_ax_single_fidelity():
    """
    Test that an exploration with a single-fidelity generator runs
    and that the generator and Ax client are updated after running.
    """
    global trial_count
    global trials_to_fail
    trial_count = 0
    trials_to_fail = [2, 6]

    var1 = VaryingParameter("x0", -50.0, 5.0)
    var2 = VaryingParameter("x1", -5.0, 15.0)
    obj = Objective("f", minimize=False)
    p1 = Parameter("p1")

    gen = AxSingleFidelityGenerator(
        varying_parameters=[var1, var2],
        objectives=[obj],
        analyzed_parameters=[p1],
        parameter_constraints=["x0 + x1 <= 10"],
        outcome_constraints=["p1 <= 30"],
    )
    ev = FunctionEvaluator(function=eval_func_sf)
    exploration = Exploration(
        generator=gen,
        evaluator=ev,
        max_evals=10,
        sim_workers=2,
        exploration_dir_path="./tests_output/test_ax_single_fidelity",
        libe_comms="local_threading",
    )

    # Get reference to original AxClient.
    ax_client = gen._ax_client

    # Run exploration.
    exploration.run()

    # Mark a trials as failed by hand
    exploration.mark_evaluation_as_failed(8)

    # Perform checks.
    check_run_ax_service(ax_client, gen, exploration, len(trials_to_fail) + 1)

    # Check constraints.
    history = exploration.history
    assert all(history["x0"] + history["x1"] <= 10.0 + 1e-3)
    ocs = gen._ax_client.experiment.optimization_config.outcome_constraints
    assert len(ocs) == 1
    assert ocs[0].metric.name == p1.name

    # Save history for later restart test
    np.save("./tests_output/ax_sf_history", exploration._libe_history.H)


def test_ax_single_fidelity_int():
    """
    Test that an exploration with a single-fidelity generator runs
    correctly with an integer parameter.
    """
    global trial_count
    global trials_to_fail
    trial_count = 0
    trials_to_fail = [2, 6]

    var1 = VaryingParameter("x0", -50.0, 5.0, dtype=int)
    var2 = VaryingParameter("x1", -5.0, 15.0)
    obj = Objective("f", minimize=False)

    gen = AxSingleFidelityGenerator(
        varying_parameters=[var1, var2], objectives=[obj]
    )
    ev = FunctionEvaluator(function=eval_func_sf)
    exploration = Exploration(
        generator=gen,
        evaluator=ev,
        max_evals=10,
        sim_workers=2,
        exploration_dir_path="./tests_output/test_ax_single_fidelity_int",
        libe_comms="local_threading",
    )

    # Get reference to original AxClient.
    ax_client = gen._ax_client
    assert ax_client.experiment.search_space.parameters["x0"].python_type == int

    # Run exploration.
    exploration.run()

    # Perform checks.
    check_run_ax_service(ax_client, gen, exploration, len(trials_to_fail))

    # Check correct variable type.
    assert exploration.history["x0"].to_numpy().dtype == int


def test_ax_single_fidelity_moo():
    """
    Test that an exploration with a multi-objective single-fidelity generator
    runs and that the generator and Ax client are updated after running.
    """
    global trial_count
    global trials_to_fail
    trial_count = 0
    trials_to_fail = [2, 6]

    var1 = VaryingParameter("x0", -50.0, 5.0)
    var2 = VaryingParameter("x1", -5.0, 15.0)
    obj = Objective("f", minimize=False)
    obj2 = Objective("f2", minimize=False)

    gen = AxSingleFidelityGenerator(
        varying_parameters=[var1, var2], objectives=[obj, obj2]
    )
    ev = FunctionEvaluator(function=eval_func_sf_moo)
    exploration = Exploration(
        generator=gen,
        evaluator=ev,
        max_evals=10,
        sim_workers=2,
        exploration_dir_path="./tests_output/test_ax_single_fidelity_moo",
        libe_comms="local_threading",
    )

    # Get reference to original AxClient.
    ax_client = gen._ax_client

    # Run exploration.
    exploration.run()

    # Perform checks.
    check_run_ax_service(ax_client, gen, exploration, len(trials_to_fail))


def test_ax_single_fidelity_fb():
    """
    Test that an exploration with a fully Bayesian single-fidelity generator
    runs and that the generator and Ax client are updated after running.
    """
    global trial_count
    global trials_to_fail
    trial_count = 0
    trials_to_fail = [2, 6]

    var1 = VaryingParameter("x0", -50.0, 5.0)
    var2 = VaryingParameter("x1", -5.0, 15.0)
    obj = Objective("f", minimize=False)

    gen = AxSingleFidelityGenerator(
        varying_parameters=[var1, var2], objectives=[obj], fully_bayesian=True
    )
    ev = FunctionEvaluator(function=eval_func_sf)
    exploration = Exploration(
        generator=gen,
        evaluator=ev,
        max_evals=10,
        sim_workers=2,
        exploration_dir_path="./tests_output/test_ax_single_fidelity_fb",
        libe_comms="local_threading",
    )

    # Get reference to original AxClient.
    ax_client = gen._ax_client

    # Run exploration.
    exploration.run()

    # Perform checks.
    check_run_ax_service(ax_client, gen, exploration, len(trials_to_fail))


def test_ax_single_fidelity_moo_fb():
    """
    Test that an exploration with a fully Bayesian multi-objective
    single-fidelity generator runs and that the generator and Ax client
    are updated after running.
    """
    global trial_count
    global trials_to_fail
    trial_count = 0
    trials_to_fail = [2, 6]

    var1 = VaryingParameter("x0", -50.0, 5.0)
    var2 = VaryingParameter("x1", -5.0, 15.0)
    obj = Objective("f", minimize=False)
    obj2 = Objective("f2", minimize=False)

    gen = AxSingleFidelityGenerator(
        varying_parameters=[var1, var2],
        objectives=[obj, obj2],
        fully_bayesian=True,
    )
    ev = FunctionEvaluator(function=eval_func_sf_moo)
    exploration = Exploration(
        generator=gen,
        evaluator=ev,
        max_evals=10,
        sim_workers=2,
        exploration_dir_path="./tests_output/test_ax_single_fidelity_moo_fb",
        libe_comms="local_threading",
    )

    # Get reference to original AxClient.
    ax_client = gen._ax_client

    # Run exploration.
    exploration.run()

    # Perform checks.
    check_run_ax_service(ax_client, gen, exploration, len(trials_to_fail))


def test_ax_single_fidelity_updated_params():
    """
    Test that an exploration with a single-fidelity generator runs
    as expected when the varing parameters are updated.
    """
    # Prevent trials from failing in this test.
    global trial_count
    global trials_to_fail
    trial_count = 0
    trials_to_fail = []

    var1 = VaryingParameter("x0", -50.0, 5.0)
    var2 = VaryingParameter("x1", -5.0, 15.0)
    obj = Objective("f", minimize=False)

    # Start with a fixed value of x0.
    var1.fix_value(-10.0)

    gen = AxSingleFidelityGenerator(
        varying_parameters=[var1, var2],
        objectives=[obj],
        fit_out_of_design=True,
    )
    ev = FunctionEvaluator(function=eval_func_sf)
    exploration = Exploration(
        generator=gen,
        evaluator=ev,
        sim_workers=2,
        exploration_dir_path="./tests_output/test_ax_single_fidelity_up",
        libe_comms="local_threading",
    )

    # Run exploration.
    exploration.run(n_evals=5)
    assert all(exploration.history["x0"] == -10)

    # Free value of x0 and run 5 evals.
    var1.free_value()
    gen.update_parameter(var1)
    exploration.run(n_evals=5)
    assert not all(exploration.history["x0"][-5:] == -10)

    # Update range of x0 and run 10 evals.
    var1.update_range(-20.0, 0.0)
    gen.update_parameter(var1)
    exploration.run(n_evals=10)
    assert all(exploration.history["x0"][-10:] >= -20)
    assert all(exploration.history["x0"][-10:] <= 0.0)

    # Fix of x0 and run 5 evals.
    var1.fix_value(-9)
    gen.update_parameter(var1)
    exploration.run(n_evals=5)
    assert all(exploration.history["x0"][-5:] == -9)

    # Evaluate a custom trial.
    exploration.evaluate_trials([{"x0": -7.0, "x1": 10.0}])
    assert exploration.history["x0"].to_numpy()[-1] == -7

    # Free value and run 3 evals.
    var1.free_value()
    gen.update_parameter(var1)
    exploration.run(n_evals=3)
    assert all(exploration.history["x0"][-3:] != -9)


def test_ax_multi_fidelity():
    """Test that an exploration with a multifidelity generator runs"""

    global trial_count
    global trials_to_fail
    trial_count = 0
    trials_to_fail = [2, 5]

    var1 = VaryingParameter("x0", -50.0, 5.0)
    var2 = VaryingParameter("x1", -5.0, 15.0)
    var3 = VaryingParameter(
        "res", 1.0, 8.0, is_fidelity=True, fidelity_target_value=8.0
    )
    obj = Objective("f", minimize=False)
    p1 = Parameter("p1")

    gen = AxMultiFidelityGenerator(
        varying_parameters=[var1, var2, var3],
        objectives=[obj],
        analyzed_parameters=[p1],
        outcome_constraints=["p1 <= 30"],
    )
    ev = FunctionEvaluator(function=eval_func_mf)
    exploration = Exploration(
        generator=gen,
        evaluator=ev,
        max_evals=6,
        sim_workers=2,
        run_async=False,
        exploration_dir_path="./tests_output/test_ax_multi_fidelity",
        libe_comms="local_threading",
    )

    # Get reference to original AxClient.
    ax_client = gen._ax_client

    # Run exploration.
    exploration.run()

<<<<<<< HEAD
    # Perform checks.
    check_run_ax_service(ax_client, gen, exploration, len(trials_to_fail))
=======
    # Check constraints.
    ocs = gen._ax_client.experiment.optimization_config.outcome_constraints
    assert len(ocs) == 1
    assert ocs[0].metric.name == p1.name
>>>>>>> c354790b

    # Save history for later restart test
    np.save("./tests_output/ax_mf_history", exploration._libe_history.H)


def test_ax_multitask():
    """Test that an exploration with a multitask generator runs"""

    var1 = VaryingParameter("x0", -50.0, 5.0)
    var2 = VaryingParameter("x1", -5.0, 15.0)
    obj = Objective("f", minimize=False)

    task1 = Task("task_1", n_init=2, n_opt=1)
    task2 = Task("task_2", n_init=5, n_opt=3)

    gen = AxMultitaskGenerator(
        varying_parameters=[var1, var2],
        objectives=[obj],
        hifi_task=task1,
        lofi_task=task2,
    )
    ev1 = FunctionEvaluator(function=eval_func_task_1)
    ev2 = FunctionEvaluator(function=eval_func_task_2)
    ev = MultitaskEvaluator(tasks=[task1, task2], task_evaluators=[ev1, ev2])
    exploration = Exploration(
        generator=gen,
        evaluator=ev,
        max_evals=15,
        sim_workers=2,
        exploration_dir_path="./tests_output/test_ax_multitask",
    )

    exploration.run()

    # Save history for later restart test
    np.save("./tests_output/ax_mt_history", exploration._libe_history.H)


def test_ax_client():
    """Test that an exploration with a user-given AxClient runs"""

    global trial_count
    global trials_to_fail
    trial_count = 0
    trials_to_fail = [2, 5]

    # Create the AxClient from https://ax.dev/tutorials/gpei_hartmann_service.html.
    ax_client = AxClient()
    ax_client.create_experiment(
        name="hartmann_test_experiment",
        parameters=[
            {
                "name": "x1",
                "type": "range",
                "bounds": [0.0, 1.0],
            },
            {
                "name": "x2",
                "type": "range",
                "bounds": [0.0, 1.0],
            },
            {
                "name": "x3",
                "type": "range",
                "bounds": [0.0, 1.0],
            },
            {
                "name": "x4",
                "type": "range",
                "bounds": [0.0, 1.0],
            },
            {
                "name": "x5",
                "type": "range",
                "bounds": [0.0, 1.0],
            },
            {
                "name": "x6",
                "type": "range",
                "bounds": [0.0, 1.0],
            },
        ],
        objectives={
            "hartmann6": ObjectiveProperties(minimize=True),
        },
        parameter_constraints=["x1 + x2 <= 2.0"],  # Optional.
        outcome_constraints=["l2norm <= 1.25"],  # Optional.
    )

    gen = AxClientGenerator(ax_client=ax_client)
    ev = FunctionEvaluator(function=eval_func_ax_client)
    exploration = Exploration(
        generator=gen,
        evaluator=ev,
        max_evals=6,
        sim_workers=2,
        run_async=False,
        exploration_dir_path="./tests_output/test_ax_client",
        libe_comms="local_threading",
    )

    exploration.run()

    # Perform checks.
    check_run_ax_service(ax_client, gen, exploration, len(trials_to_fail))


def test_ax_single_fidelity_with_history():
    """
    Test that an exploration with a single-fidelity generator runs when
    restarted from a history file
    """
    global trial_count
    global trials_to_fail
    trial_count = 0
    trials_to_fail = []

    var1 = VaryingParameter("x0", -50.0, 5.0)
    var2 = VaryingParameter("x1", -5.0, 15.0)
    obj = Objective("f", minimize=False)
    p1 = Parameter("p1")

    gen = AxSingleFidelityGenerator(
        varying_parameters=[var1, var2],
        objectives=[obj],
        analyzed_parameters=[p1],
    )
    ev = FunctionEvaluator(function=eval_func_sf)
    exploration = Exploration(
        generator=gen,
        evaluator=ev,
        max_evals=10,
        sim_workers=2,
        history="./tests_output/ax_sf_history.npy",
        exploration_dir_path="./tests_output/test_ax_single_fidelity_with_history",
    )

    # Get reference to original AxClient.
    ax_client = gen._ax_client

    # Run exploration.
    exploration.run()

    # Perform checks.
    check_run_ax_service(ax_client, gen, exploration, n_failed_expected=3)


def test_ax_multi_fidelity_with_history():
    """
    Test that an exploration with a multifidelity generator runs when
    restarted from a history file
    """
    global trial_count
    global trials_to_fail
    trial_count = 0
    trials_to_fail = []

    var1 = VaryingParameter("x0", -50.0, 5.0)
    var2 = VaryingParameter("x1", -5.0, 15.0)
    var3 = VaryingParameter(
        "res", 1.0, 8.0, is_fidelity=True, fidelity_target_value=8.0
    )
    obj = Objective("f", minimize=False)
    p1 = Parameter("p1")

    gen = AxMultiFidelityGenerator(
        varying_parameters=[var1, var2, var3],
        objectives=[obj],
        analyzed_parameters=[p1],
    )
    ev = FunctionEvaluator(function=eval_func_mf)
    exploration = Exploration(
        generator=gen,
        evaluator=ev,
        max_evals=4,
        sim_workers=2,
        run_async=False,
        history="./tests_output/ax_mf_history.npy",
        exploration_dir_path="./tests_output/test_ax_multi_fidelity_with_history",
    )

    # Get reference to original AxClient.
    ax_client = gen._ax_client

    # Run exploration.
    exploration.run()

    # Perform checks.
    check_run_ax_service(ax_client, gen, exploration, n_failed_expected=2)


def test_ax_multitask_with_history():
    """
    Test that an exploration with a multitask generator runs when
    restarted from a history file
    """

    var1 = VaryingParameter("x0", -50.0, 5.0)
    var2 = VaryingParameter("x1", -5.0, 15.0)
    obj = Objective("f", minimize=False)

    task1 = Task("task_1", n_init=2, n_opt=1)
    task2 = Task("task_2", n_init=5, n_opt=3)

    gen = AxMultitaskGenerator(
        varying_parameters=[var1, var2],
        objectives=[obj],
        hifi_task=task1,
        lofi_task=task2,
    )
    ev1 = FunctionEvaluator(function=eval_func_task_1)
    ev2 = FunctionEvaluator(function=eval_func_task_2)
    ev = MultitaskEvaluator(tasks=[task1, task2], task_evaluators=[ev1, ev2])
    exploration = Exploration(
        generator=gen,
        evaluator=ev,
        max_evals=10,
        sim_workers=2,
        history="./tests_output/ax_mt_history.npy",
        exploration_dir_path="./tests_output/test_ax_multitask_with_history",
    )
    exploration.run()


def test_ax_service_init():
    """
    Test that an exploration with using an AxServiceGenerator correctly
    reduces the number of `n_init` SOBOL evaluations if external trials
    or evaluations are given.
    """

    var1 = VaryingParameter("x0", -50.0, 5.0)
    var2 = VaryingParameter("x1", -5.0, 15.0)
    obj = Objective("f", minimize=False)

    n_init = 4
    n_external = 6

    for i in range(n_external):
        gen = AxSingleFidelityGenerator(
            varying_parameters=[var1, var2], objectives=[obj], n_init=n_init
        )
        ev = FunctionEvaluator(function=eval_func_sf)
        exploration = Exploration(
            generator=gen,
            evaluator=ev,
            max_evals=6,
            sim_workers=2,
            exploration_dir_path=f"./tests_output/test_ax_service_init_{i}",
        )

        # Get reference to AxClient.
        ax_client = gen._ax_client

        for _ in range(i):
            exploration.evaluate_trials(
                {
                    "x0": [-2.0 + np.random.rand(1)[0]],
                    "x1": [2.7 + np.random.rand(1)[0]],
                }
            )
        # Run exploration.
        exploration.run()

        # Check that the number of SOBOL trials is reduced and that they
        # are replaced by Manual trials.
        df = ax_client.get_trials_data_frame()
        for j in range(i):
            assert df["generation_method"][j] == "Manual"
        for k in range(i, n_init - 1):
            assert df["generation_method"][k] == "Sobol"
        df["generation_method"][min(i, n_init)] == "GPEI"

    # Test single case with `enforce_n_init=True`
    gen = AxSingleFidelityGenerator(
        varying_parameters=[var1, var2],
        objectives=[obj],
        n_init=n_init,
        enforce_n_init=True,
    )
    ev = FunctionEvaluator(function=eval_func_sf)
    exploration = Exploration(
        generator=gen,
        evaluator=ev,
        max_evals=15,
        sim_workers=2,
        exploration_dir_path="./tests_output/test_ax_service_init_enforce",
    )

    # Get reference to AxClient.
    ax_client = gen._ax_client

    for _ in range(n_external):
        exploration.evaluate_trials(
            {
                "x0": [-2.0 + np.random.rand(1)[0]],
                "x1": [2.7 + np.random.rand(1)[0]],
            }
        )
    # Run exploration.
    exploration.run()

    # Check that the number of SOBOL trials is still `n_init` after adding
    # `n_external` Manual trials.
    df = ax_client.get_trials_data_frame()
    for j in range(n_external):
        assert df["generation_method"][j] == "Manual"
    for k in range(n_external, n_external + n_init):
        assert df["generation_method"][k] == "Sobol"
    df["generation_method"][n_external + n_init] == "GPEI"


if __name__ == "__main__":
    test_ax_single_fidelity()
    # test_ax_single_fidelity_int()
    test_ax_single_fidelity_moo()
    test_ax_single_fidelity_fb()
    test_ax_single_fidelity_moo_fb()
    test_ax_single_fidelity_updated_params()
    test_ax_multi_fidelity()
    test_ax_multitask()
    test_ax_client()
    test_ax_single_fidelity_with_history()
    test_ax_multi_fidelity_with_history()
    test_ax_multitask_with_history()
    test_ax_service_init()<|MERGE_RESOLUTION|>--- conflicted
+++ resolved
@@ -23,7 +23,6 @@
 
 
 def eval_func_sf(input_params, output_params):
-<<<<<<< HEAD
     """Evaluation function for single-fidelity test.
 
     This function can trigger a failed evaluation by not filling in the
@@ -38,15 +37,8 @@
         result = -(x0 + 10 * np.cos(x0)) * (x1 + 5 * np.cos(x1))
         if trial_count - 1 not in trials_to_fail:
             output_params["f"] = result
-=======
-    """Evaluation function for single-fidelity test"""
-    x0 = input_params["x0"]
-    x1 = input_params["x1"]
-    result = -(x0 + 10 * np.cos(x0)) * (x1 + 5 * np.cos(x1))
-    output_params["f"] = result
-    if "p1" in output_params.dtype.names:
-        output_params["p1"] = x0**2
->>>>>>> c354790b
+            if "p1" in output_params.dtype.names:
+                output_params["p1"] = x0**2
 
 
 def eval_func_sf_moo(input_params, output_params):
@@ -68,7 +60,6 @@
 
 
 def eval_func_mf(input_params, output_params):
-<<<<<<< HEAD
     """Evaluation function for multifidelity test.
 
     This function can trigger a failed evaluation by not filling in the
@@ -87,19 +78,8 @@
         )
         if trial_count - 1 not in trials_to_fail:
             output_params["f"] = result
-=======
-    """Evaluation function for multifidelity test"""
-    x0 = input_params["x0"]
-    x1 = input_params["x1"]
-    resolution = input_params["res"]
-    result = -(
-        (x0 + 10 * np.cos(x0 + 0.1 * resolution))
-        * (x1 + 5 * np.cos(x1 - 0.2 * resolution))
-    )
-    output_params["f"] = result
-    if "p1" in output_params.dtype.names:
-        output_params["p1"] = x0**2
->>>>>>> c354790b
+            if "p1" in output_params.dtype.names:
+                output_params["p1"] = x0**2
 
 
 def eval_func_ax_client(input_params, output_params):
@@ -469,15 +449,13 @@
     # Run exploration.
     exploration.run()
 
-<<<<<<< HEAD
-    # Perform checks.
-    check_run_ax_service(ax_client, gen, exploration, len(trials_to_fail))
-=======
     # Check constraints.
     ocs = gen._ax_client.experiment.optimization_config.outcome_constraints
     assert len(ocs) == 1
     assert ocs[0].metric.name == p1.name
->>>>>>> c354790b
+
+    # Perform checks.
+    check_run_ax_service(ax_client, gen, exploration, len(trials_to_fail))
 
     # Save history for later restart test
     np.save("./tests_output/ax_mf_history", exploration._libe_history.H)
@@ -792,7 +770,7 @@
 
 if __name__ == "__main__":
     test_ax_single_fidelity()
-    # test_ax_single_fidelity_int()
+    test_ax_single_fidelity_int()
     test_ax_single_fidelity_moo()
     test_ax_single_fidelity_fb()
     test_ax_single_fidelity_moo_fb()
