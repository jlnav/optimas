--- conflicted
+++ resolved
@@ -115,13 +115,13 @@
     output_params["f"] = result
 
 
-<<<<<<< HEAD
 def make_plots(gen):
     """Make plots with Service API generators."""
     gen.plot_contour()
     gen.plot_cross_validation()
     gen.plot_slice()
-=======
+
+
 def check_run_ax_service(ax_client, gen, exploration, n_failed_expected):
     # Check that the generator has been updated and that the failed trials are
     # accounted.
@@ -138,7 +138,6 @@
     # Check that the original ax client has been updated.
     n_ax_trials = ax_trials.shape[0]
     assert n_ax_trials == exploration.history.shape[0]
->>>>>>> 48d42fc4
 
 
 def test_ax_single_fidelity():
@@ -283,6 +282,9 @@
     # Check that plotting functions don't crash.
     make_plots(gen)
 
+    # Check that plotting functions don't crash.
+    make_plots(gen)
+
 
 def test_ax_single_fidelity_fb():
     """
@@ -319,6 +321,9 @@
 
     # Perform checks.
     check_run_ax_service(ax_client, gen, exploration, len(trials_to_fail))
+
+    # Check that plotting functions don't crash.
+    make_plots(gen)
 
     # Check that plotting functions don't crash.
     make_plots(gen)
@@ -363,6 +368,9 @@
 
     # Perform checks.
     check_run_ax_service(ax_client, gen, exploration, len(trials_to_fail))
+
+    # Check that plotting functions don't crash.
+    make_plots(gen)
 
     # Check that plotting functions don't crash.
     make_plots(gen)
@@ -589,13 +597,11 @@
 
     exploration.run()
 
-<<<<<<< HEAD
-    # Check that plotting functions don't crash.
-    make_plots(gen)
-=======
     # Perform checks.
     check_run_ax_service(ax_client, gen, exploration, len(trials_to_fail))
->>>>>>> 48d42fc4
+
+    # Check that plotting functions don't crash.
+    make_plots(gen)
 
 
 def test_ax_single_fidelity_with_history():
@@ -634,13 +640,11 @@
     # Run exploration.
     exploration.run()
 
-<<<<<<< HEAD
-    # Check that plotting functions don't crash.
-    make_plots(gen)
-=======
     # Perform checks.
     check_run_ax_service(ax_client, gen, exploration, n_failed_expected=3)
->>>>>>> 48d42fc4
+
+    # Check that plotting functions don't crash.
+    make_plots(gen)
 
 
 def test_ax_multi_fidelity_with_history():
