--- conflicted
+++ resolved
@@ -27,12 +27,8 @@
         mt_params)
     alloc_specs = create_alloc_specs(gen_type, run_async)
     gen_specs = create_gen_specs(
-<<<<<<< HEAD
-        gen_type, nworkers, var_params, mf_params, mt_params)
-=======
-        gen_type, nworkers, var_params, run_async, mf_params, mt_params,
+        gen_type, nworkers, var_params, mf_params, mt_params,
         bo_backend, ax_client)
->>>>>>> a784befa
     libE_specs = create_libe_specs(sim_template, libE_specs)
 
     # Setup MPI executor
